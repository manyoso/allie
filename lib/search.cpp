/*
  This file is part of Allie Chess.
  Copyright (C) 2018, 2019 Adam Treat

  Allie Chess is free software: you can redistribute it and/or modify
  it under the terms of the GNU General Public License as published by
  the Free Software Foundation, either version 3 of the License, or
  (at your option) any later version.

  Allie Chess is distributed in the hope that it will be useful,
  but WITHOUT ANY WARRANTY; without even the implied warranty of
  MERCHANTABILITY or FITNESS FOR A PARTICULAR PURPOSE.  See the
  GNU General Public License for more details.

  You should have received a copy of the GNU General Public License
  along with Allie Chess.  If not, see <http://www.gnu.org/licenses/>.

  Additional permission under GNU GPL version 3 section 7
*/

#include "search.h"

#include <QMetaType>

// Various constants and settings used by search
<<<<<<< HEAD
float SearchSettings::cpuctF = 2.0f;
float SearchSettings::cpuctInit = 3.4f;
float SearchSettings::cpuctBase = 10000;
float SearchSettings::fpuReduction = 1.2f;
float SearchSettings::policySoftmaxTemp = 1 / 2.2f;
float SearchSettings::openingTimeFactor = 1.75*1.2;
=======
float SearchSettings::cpuctF = 2.817f;
float SearchSettings::cpuctInit = 1.9f;
float SearchSettings::cpuctBase = 15000;
float SearchSettings::fpuReduction = 0.443f;
float SearchSettings::policySoftmaxTemp = 1 / 1.607f;
float SearchSettings::openingTimeFactor = 1.75;
>>>>>>> d884b7c2
qint64 SearchSettings::earlyExitMinimumTime = 500;
int SearchSettings::tryPlayoutLimit = 32;
int SearchSettings::vldMax = 10000;
QString SearchSettings::weightsFile = QString();
bool SearchSettings::useTranspositions = true;

void SearchInfo::calculateSpeeds(qint64 t)
{
    time = t;
    nps = qRound(qreal(nodes) / qMax(qint64(1), t) * 1000.0);
    rawnps = qRound(qreal(workerInfo.nodesVisited) / qMax(qint64(1), t) * 1000.0);
    nnnps = qRound(qreal(workerInfo.nodesEvaluated) / qMax(qint64(1), t) * 1000.0);
}

SearchInfo SearchInfo::nodeAndBatchDiff(const SearchInfo &a, const SearchInfo &b)
{
    // The instant diff looks at the nodes and batches
    SearchInfo diff = b;
    diff.nodes = a.nodes - b.nodes;
    diff.workerInfo.nodesSearched = a.workerInfo.nodesSearched - b.workerInfo.nodesSearched;
    diff.workerInfo.nodesEvaluated = a.workerInfo.nodesEvaluated - b.workerInfo.nodesEvaluated;
    diff.workerInfo.nodesVisited = a.workerInfo.nodesVisited - b.workerInfo.nodesVisited;
    diff.workerInfo.numberOfBatches = a.workerInfo.numberOfBatches - b.workerInfo.numberOfBatches;
    diff.workerInfo.nodesCacheHits = a.workerInfo.nodesCacheHits - b.workerInfo.nodesCacheHits;
    diff.workerInfo.nodesTBHits = a.workerInfo.nodesTBHits - b.workerInfo.nodesTBHits;
    return diff;
}

QDebug operator<<(QDebug debug, const Search &search)
{
    if (!search.searchMoves.isEmpty())
        debug << "searchmoves: " << search.searchMoves;
    if (search.wtime != -1)
        debug << "wtime: " << search.wtime;
    if (search.btime != -1)
        debug << "btime: " << search.btime;
    if (search.winc != -1)
        debug << "winc: " << search.winc;
    if (search.binc != -1)
        debug << "binc: " << search.binc;
    if (search.movestogo != -1)
        debug << "movestogo: " << search.movestogo;
    if (search.depth != -1)
        debug << "depth: " << search.depth;
    if (search.nodes != -1)
        debug << "nodes: " << search.nodes;
    if (search.mate != -1)
        debug << "mate: " << search.mate;
    if (search.movetime != -1)
        debug << "movetime: " << search.movetime;
    if (search.infinite)
        debug << "infinite: " << search.infinite;

    return debug.space();
}<|MERGE_RESOLUTION|>--- conflicted
+++ resolved
@@ -23,21 +23,12 @@
 #include <QMetaType>
 
 // Various constants and settings used by search
-<<<<<<< HEAD
-float SearchSettings::cpuctF = 2.0f;
-float SearchSettings::cpuctInit = 3.4f;
-float SearchSettings::cpuctBase = 10000;
-float SearchSettings::fpuReduction = 1.2f;
-float SearchSettings::policySoftmaxTemp = 1 / 2.2f;
-float SearchSettings::openingTimeFactor = 1.75*1.2;
-=======
 float SearchSettings::cpuctF = 2.817f;
 float SearchSettings::cpuctInit = 1.9f;
 float SearchSettings::cpuctBase = 15000;
 float SearchSettings::fpuReduction = 0.443f;
 float SearchSettings::policySoftmaxTemp = 1 / 1.607f;
-float SearchSettings::openingTimeFactor = 1.75;
->>>>>>> d884b7c2
+float SearchSettings::openingTimeFactor = 2.1;
 qint64 SearchSettings::earlyExitMinimumTime = 500;
 int SearchSettings::tryPlayoutLimit = 32;
 int SearchSettings::vldMax = 10000;
