--- conflicted
+++ resolved
@@ -646,16 +646,9 @@
 
     m_searchEngine->reset();
     Hash::globalInstance()->reset();
-<<<<<<< HEAD
-    if (!Options::globalInstance()->option("WeightFile").value().empty())
-    {	
-       NeuralNet::setWeights(Options::globalInstance()->option("WeightFile").value();
-    }
-=======
     const QString weightsFile = Options::globalInstance()->option("WeightsFile").value();
     if (!weightsFile.isEmpty())
         NeuralNet::globalInstance()->setWeights(weightsFile);
->>>>>>> 5214d1cf
     NeuralNet::globalInstance()->reset();
     TB::globalInstance()->reset();
     ++m_averageInfo.games;
